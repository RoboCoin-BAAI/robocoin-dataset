# Byte-compiled / optimized / DLL files
__pycache__/
datas/
*.pyc
*.pyo
*.pyd
*.pyc~
*.pyc$

# Virtual environment
.venv/
env/
venv/
virtualenv/

# Ruff cache and files
.ruff_cache/
*.ruff.toml

# Testing artifacts
.coverage
coverage.xml
htmlcov/
pytest_debug.log
.pytest_cache/

# Distribution / packaging
build/
dist/
*.egg-info/
*.egg
*.whl
*.so
*.dylib
*.dll
*.pyd
*.pyz
*.pyzw

# Documentation build output
docs/_build/
docs/build/

# IDE and editor files
.idea/
.vscode/
*.swp
*.swo
*.sublime-project
*.sublime-workspace
*.komodoproject
*.kdev4

# OS generated files
.DS_Store
Thumbs.db
ehthumbs.db
Desktop.ini
\$RECYCLE.BIN/

# uv lock file (optional, depends on your team workflow)
uv.lock

# Local development settings
.env
.local
.settings

outputs/
<<<<<<< HEAD
**/temp/


data/

extracted_data/
=======
output/
logs/

**/temp/

db/

alembic/
alembic.ini
>>>>>>> 7d8b0bfe
<|MERGE_RESOLUTION|>--- conflicted
+++ resolved
@@ -67,21 +67,18 @@
 .settings
 
 outputs/
-<<<<<<< HEAD
+output/
+logs/
+
 **/temp/
 
 
 data/
 
 extracted_data/
-=======
-output/
-logs/
 
-**/temp/
 
 db/
 
 alembic/
-alembic.ini
->>>>>>> 7d8b0bfe
+alembic.ini